<?xml version="1.0" encoding="UTF-8"?>
<!-- =======================================================================    
        Maven Project Configuration File                                        
                                                                                
        The Geotools Project                                                    
            http://www.geotools.org/                                            
                                                                                
        Version: $Id: pom.xml 34196 2009-10-22 13:32:49Z groldan $              
     ======================================================================= -->
  <project xmlns="http://maven.apache.org/POM/4.0.0" 
           xmlns:xsi="http://www.w3.org/2001/XMLSchema-instance" 
           xsi:schemaLocation="http://maven.apache.org/POM/4.0.0 
                               http://maven.apache.org/maven-v4_0_0.xsd">
  <modelVersion>4.0.0</modelVersion>

  <parent>
    <groupId>org.geotools</groupId>
    <artifactId>unsupported</artifactId>
<<<<<<< HEAD
    <version>8.0</version>
=======
    <version>8.1</version>
>>>>>>> 52d4d7e5
  </parent>


  <!-- =========================================================== -->
  <!--   Properties and Profiles                                   -->
  <!--       explanation of their effect.                          -->
  <!--                                                             -->
  <!--   Available profiles are:                                   -->
  <!--                                                             -->
  <!--     nameOfprofile      Explantion of what the profile does  -->
  <!--                        for the user.                        -->
  <!--                                                             -->
  <!--     Example:           mvn -PnameOfprofile install          -->
  <!--                                                             -->
  <!--     Note ...                                                -->
  <!-- =========================================================== -->
  <!-- Default setting of properties -->
  <!--
  <properties>
    <nameOfproperty>valueOfsetting</nameOfproperty>
  </properties>
  -->

  <!-- Profiles set on the command-line to override default properties. -->
  <!--
  <profiles>
    <profile>
      <id>nameOfprofile</id>
      <properties>
        <nameOfproperty>valueOfsetting</nameOfproperty>
      </properties>
    </profile>
  </profiles>
  -->
  

  <!-- =========================================================== -->
  <!--     Module Description                                      -->
  <!-- =========================================================== -->
  <groupId>org.geotools</groupId>
  <artifactId>gt-dxf</artifactId>
  <packaging>jar</packaging>
  <name>dxf</name>
  <description>
    Dxf datastore (read only)
  </description>
  
  <organization>
    <name>B3Partners</name>
    <url>http://www.b3p.nl</url>
  </organization>
  
  <!-- for your project. -->
  <inceptionYear></inceptionYear>

  <!-- Pick your license. -->
  <licenses>
    <license>
      <name>Lesser General Public License (LGPL)</name>
      <url>http://www.gnu.org/copyleft/lesser.txt</url>
      <distribution>repo</distribution>
    </license>
  </licenses>  


  <!-- =========================================================== -->
  <!--     Developers and Contributors                             -->
  <!-- =========================================================== -->
  <developers>
    <developer>
      <id>roybraam</id>
      <name>Roy Braam</name>
      <email>roybraam@b3partners.nl</email>
      <organization>B3Partners</organization>
      <roles>
        <role>Module Maintainer</role>
        <role>Java Developer</role>
      </roles>
    </developer>
  </developers>


  <!-- =========================================================== -->
  <!--     Dependency Mangement                                    -->
  <!-- =========================================================== -->
  <dependencies>
    <dependency>
      <groupId>org.geotools</groupId>
      <artifactId>gt-api</artifactId>
      <version>${project.version}</version>
    </dependency>
    <dependency>
      <groupId>org.geotools</groupId>
      <artifactId>gt-main</artifactId>
      <version>${project.version}</version>
    </dependency>
    <dependency>
      <groupId>org.geotools</groupId>
      <artifactId>gt-referencing</artifactId>
      <version>${project.version}</version>
    </dependency>
    <dependency>
      <groupId>com.vividsolutions</groupId>
      <artifactId>jts</artifactId>
      <!-- The version number is specified in the parent POM. -->
    </dependency>
    <dependency>
      <groupId>commons-io</groupId>
      <artifactId>commons-io</artifactId>
    </dependency>
  </dependencies>


  <!-- =========================================================== -->
  <!--     Build Configuration                                     -->
  <!--         copies all JARs in a single directory.              -->
  <!-- =========================================================== -->
  <build>

    <plugins>
      <!-- ====    Compilation      ============================== -->
      <plugin>
        <groupId>org.apache.maven.plugins</groupId>
        <artifactId>maven-surefire-plugin</artifactId>
        <configuration>
          <!-- ====    Switch commenting to skip tests    = -->
          <skip>${allow.test.skip}</skip>
          <!-- skip>true</skip> -->
          <includes>
            <include></include>
          </includes>
          <excludes>
            <exclude></exclude>
          </excludes>
        </configuration>
      </plugin>
      
      <!-- ====    Testing          ============================== -->
      <!-- ====    Code Formatting  ============================== -->
      <!--
      <plugin>
        <groupId>org.codehaus.mojo</groupId>
        <artifactId>jalopy-maven-plugin</artifactId>
        <executions>
          <execution>
            <goals>
              <goal>format</goal>
            </goals>
          </execution>
        </executions>
      </plugin>
      -->
      <!-- ====    Code Coverage    ============================== -->
      <!--
      <plugin>
        <groupId>org.apache.maven.plugins</groupId>
        <artifactId>maven-clover-plugin</artifactId>
        <executions>
          <execution>
            <goals>
              <goal></goal>
            </goals>
          </execution>
        </executions>
      </plugin>
      -->
    </plugins>
    
  </build>

</project>
<|MERGE_RESOLUTION|>--- conflicted
+++ resolved
@@ -1,194 +1,190 @@
-<?xml version="1.0" encoding="UTF-8"?>
-<!-- =======================================================================    
-        Maven Project Configuration File                                        
-                                                                                
-        The Geotools Project                                                    
-            http://www.geotools.org/                                            
-                                                                                
-        Version: $Id: pom.xml 34196 2009-10-22 13:32:49Z groldan $              
-     ======================================================================= -->
-  <project xmlns="http://maven.apache.org/POM/4.0.0" 
-           xmlns:xsi="http://www.w3.org/2001/XMLSchema-instance" 
-           xsi:schemaLocation="http://maven.apache.org/POM/4.0.0 
-                               http://maven.apache.org/maven-v4_0_0.xsd">
-  <modelVersion>4.0.0</modelVersion>
-
-  <parent>
-    <groupId>org.geotools</groupId>
-    <artifactId>unsupported</artifactId>
-<<<<<<< HEAD
-    <version>8.0</version>
-=======
-    <version>8.1</version>
->>>>>>> 52d4d7e5
-  </parent>
-
-
-  <!-- =========================================================== -->
-  <!--   Properties and Profiles                                   -->
-  <!--       explanation of their effect.                          -->
-  <!--                                                             -->
-  <!--   Available profiles are:                                   -->
-  <!--                                                             -->
-  <!--     nameOfprofile      Explantion of what the profile does  -->
-  <!--                        for the user.                        -->
-  <!--                                                             -->
-  <!--     Example:           mvn -PnameOfprofile install          -->
-  <!--                                                             -->
-  <!--     Note ...                                                -->
-  <!-- =========================================================== -->
-  <!-- Default setting of properties -->
-  <!--
-  <properties>
-    <nameOfproperty>valueOfsetting</nameOfproperty>
-  </properties>
-  -->
-
-  <!-- Profiles set on the command-line to override default properties. -->
-  <!--
-  <profiles>
-    <profile>
-      <id>nameOfprofile</id>
-      <properties>
-        <nameOfproperty>valueOfsetting</nameOfproperty>
-      </properties>
-    </profile>
-  </profiles>
-  -->
-  
-
-  <!-- =========================================================== -->
-  <!--     Module Description                                      -->
-  <!-- =========================================================== -->
-  <groupId>org.geotools</groupId>
-  <artifactId>gt-dxf</artifactId>
-  <packaging>jar</packaging>
-  <name>dxf</name>
-  <description>
-    Dxf datastore (read only)
-  </description>
-  
-  <organization>
-    <name>B3Partners</name>
-    <url>http://www.b3p.nl</url>
-  </organization>
-  
-  <!-- for your project. -->
-  <inceptionYear></inceptionYear>
-
-  <!-- Pick your license. -->
-  <licenses>
-    <license>
-      <name>Lesser General Public License (LGPL)</name>
-      <url>http://www.gnu.org/copyleft/lesser.txt</url>
-      <distribution>repo</distribution>
-    </license>
-  </licenses>  
-
-
-  <!-- =========================================================== -->
-  <!--     Developers and Contributors                             -->
-  <!-- =========================================================== -->
-  <developers>
-    <developer>
-      <id>roybraam</id>
-      <name>Roy Braam</name>
-      <email>roybraam@b3partners.nl</email>
-      <organization>B3Partners</organization>
-      <roles>
-        <role>Module Maintainer</role>
-        <role>Java Developer</role>
-      </roles>
-    </developer>
-  </developers>
-
-
-  <!-- =========================================================== -->
-  <!--     Dependency Mangement                                    -->
-  <!-- =========================================================== -->
-  <dependencies>
-    <dependency>
-      <groupId>org.geotools</groupId>
-      <artifactId>gt-api</artifactId>
-      <version>${project.version}</version>
-    </dependency>
-    <dependency>
-      <groupId>org.geotools</groupId>
-      <artifactId>gt-main</artifactId>
-      <version>${project.version}</version>
-    </dependency>
-    <dependency>
-      <groupId>org.geotools</groupId>
-      <artifactId>gt-referencing</artifactId>
-      <version>${project.version}</version>
-    </dependency>
-    <dependency>
-      <groupId>com.vividsolutions</groupId>
-      <artifactId>jts</artifactId>
-      <!-- The version number is specified in the parent POM. -->
-    </dependency>
-    <dependency>
-      <groupId>commons-io</groupId>
-      <artifactId>commons-io</artifactId>
-    </dependency>
-  </dependencies>
-
-
-  <!-- =========================================================== -->
-  <!--     Build Configuration                                     -->
-  <!--         copies all JARs in a single directory.              -->
-  <!-- =========================================================== -->
-  <build>
-
-    <plugins>
-      <!-- ====    Compilation      ============================== -->
-      <plugin>
-        <groupId>org.apache.maven.plugins</groupId>
-        <artifactId>maven-surefire-plugin</artifactId>
-        <configuration>
-          <!-- ====    Switch commenting to skip tests    = -->
-          <skip>${allow.test.skip}</skip>
-          <!-- skip>true</skip> -->
-          <includes>
-            <include></include>
-          </includes>
-          <excludes>
-            <exclude></exclude>
-          </excludes>
-        </configuration>
-      </plugin>
-      
-      <!-- ====    Testing          ============================== -->
-      <!-- ====    Code Formatting  ============================== -->
-      <!--
-      <plugin>
-        <groupId>org.codehaus.mojo</groupId>
-        <artifactId>jalopy-maven-plugin</artifactId>
-        <executions>
-          <execution>
-            <goals>
-              <goal>format</goal>
-            </goals>
-          </execution>
-        </executions>
-      </plugin>
-      -->
-      <!-- ====    Code Coverage    ============================== -->
-      <!--
-      <plugin>
-        <groupId>org.apache.maven.plugins</groupId>
-        <artifactId>maven-clover-plugin</artifactId>
-        <executions>
-          <execution>
-            <goals>
-              <goal></goal>
-            </goals>
-          </execution>
-        </executions>
-      </plugin>
-      -->
-    </plugins>
-    
-  </build>
-
-</project>
+<?xml version="1.0" encoding="UTF-8"?>
+<!-- =======================================================================    
+        Maven Project Configuration File                                        
+                                                                                
+        The Geotools Project                                                    
+            http://www.geotools.org/                                            
+                                                                                
+        Version: $Id: pom.xml 34196 2009-10-22 13:32:49Z groldan $              
+     ======================================================================= -->
+  <project xmlns="http://maven.apache.org/POM/4.0.0" 
+           xmlns:xsi="http://www.w3.org/2001/XMLSchema-instance" 
+           xsi:schemaLocation="http://maven.apache.org/POM/4.0.0 
+                               http://maven.apache.org/maven-v4_0_0.xsd">
+  <modelVersion>4.0.0</modelVersion>
+
+  <parent>
+    <groupId>org.geotools</groupId>
+    <artifactId>unsupported</artifactId>
+    <version>8.1</version>
+  </parent>
+
+
+  <!-- =========================================================== -->
+  <!--   Properties and Profiles                                   -->
+  <!--       explanation of their effect.                          -->
+  <!--                                                             -->
+  <!--   Available profiles are:                                   -->
+  <!--                                                             -->
+  <!--     nameOfprofile      Explantion of what the profile does  -->
+  <!--                        for the user.                        -->
+  <!--                                                             -->
+  <!--     Example:           mvn -PnameOfprofile install          -->
+  <!--                                                             -->
+  <!--     Note ...                                                -->
+  <!-- =========================================================== -->
+  <!-- Default setting of properties -->
+  <!--
+  <properties>
+    <nameOfproperty>valueOfsetting</nameOfproperty>
+  </properties>
+  -->
+
+  <!-- Profiles set on the command-line to override default properties. -->
+  <!--
+  <profiles>
+    <profile>
+      <id>nameOfprofile</id>
+      <properties>
+        <nameOfproperty>valueOfsetting</nameOfproperty>
+      </properties>
+    </profile>
+  </profiles>
+  -->
+  
+
+  <!-- =========================================================== -->
+  <!--     Module Description                                      -->
+  <!-- =========================================================== -->
+  <groupId>org.geotools</groupId>
+  <artifactId>gt-dxf</artifactId>
+  <packaging>jar</packaging>
+  <name>dxf</name>
+  <description>
+    Dxf datastore (read only)
+  </description>
+  
+  <organization>
+    <name>B3Partners</name>
+    <url>http://www.b3p.nl</url>
+  </organization>
+  
+  <!-- for your project. -->
+  <inceptionYear></inceptionYear>
+
+  <!-- Pick your license. -->
+  <licenses>
+    <license>
+      <name>Lesser General Public License (LGPL)</name>
+      <url>http://www.gnu.org/copyleft/lesser.txt</url>
+      <distribution>repo</distribution>
+    </license>
+  </licenses>  
+
+
+  <!-- =========================================================== -->
+  <!--     Developers and Contributors                             -->
+  <!-- =========================================================== -->
+  <developers>
+    <developer>
+      <id>roybraam</id>
+      <name>Roy Braam</name>
+      <email>roybraam@b3partners.nl</email>
+      <organization>B3Partners</organization>
+      <roles>
+        <role>Module Maintainer</role>
+        <role>Java Developer</role>
+      </roles>
+    </developer>
+  </developers>
+
+
+  <!-- =========================================================== -->
+  <!--     Dependency Mangement                                    -->
+  <!-- =========================================================== -->
+  <dependencies>
+    <dependency>
+      <groupId>org.geotools</groupId>
+      <artifactId>gt-api</artifactId>
+      <version>${project.version}</version>
+    </dependency>
+    <dependency>
+      <groupId>org.geotools</groupId>
+      <artifactId>gt-main</artifactId>
+      <version>${project.version}</version>
+    </dependency>
+    <dependency>
+      <groupId>org.geotools</groupId>
+      <artifactId>gt-referencing</artifactId>
+      <version>${project.version}</version>
+    </dependency>
+    <dependency>
+      <groupId>com.vividsolutions</groupId>
+      <artifactId>jts</artifactId>
+      <!-- The version number is specified in the parent POM. -->
+    </dependency>
+    <dependency>
+      <groupId>commons-io</groupId>
+      <artifactId>commons-io</artifactId>
+    </dependency>
+  </dependencies>
+
+
+  <!-- =========================================================== -->
+  <!--     Build Configuration                                     -->
+  <!--         copies all JARs in a single directory.              -->
+  <!-- =========================================================== -->
+  <build>
+
+    <plugins>
+      <!-- ====    Compilation      ============================== -->
+      <plugin>
+        <groupId>org.apache.maven.plugins</groupId>
+        <artifactId>maven-surefire-plugin</artifactId>
+        <configuration>
+          <!-- ====    Switch commenting to skip tests    = -->
+          <skip>${allow.test.skip}</skip>
+          <!-- skip>true</skip> -->
+          <includes>
+            <include></include>
+          </includes>
+          <excludes>
+            <exclude></exclude>
+          </excludes>
+        </configuration>
+      </plugin>
+      
+      <!-- ====    Testing          ============================== -->
+      <!-- ====    Code Formatting  ============================== -->
+      <!--
+      <plugin>
+        <groupId>org.codehaus.mojo</groupId>
+        <artifactId>jalopy-maven-plugin</artifactId>
+        <executions>
+          <execution>
+            <goals>
+              <goal>format</goal>
+            </goals>
+          </execution>
+        </executions>
+      </plugin>
+      -->
+      <!-- ====    Code Coverage    ============================== -->
+      <!--
+      <plugin>
+        <groupId>org.apache.maven.plugins</groupId>
+        <artifactId>maven-clover-plugin</artifactId>
+        <executions>
+          <execution>
+            <goals>
+              <goal></goal>
+            </goals>
+          </execution>
+        </executions>
+      </plugin>
+      -->
+    </plugins>
+    
+  </build>
+
+</project>