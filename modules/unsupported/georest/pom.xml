--- conflicted
+++ resolved
@@ -1,153 +1,149 @@
-<?xml version="1.0" encoding="UTF-8"?>
-<!-- =======================================================================
-        Maven Project Configuration File
-
-        The Geotools Project
-            http://www.geotools.org/
-
-        Version: $Id: pom.xml 33582 2009-07-17 04:40:35Z mbedward $
-     ======================================================================= -->
-<project xmlns="http://maven.apache.org/POM/4.0.0"
-           xmlns:xsi="http://www.w3.org/2001/XMLSchema-instance"
-           xsi:schemaLocation="http://maven.apache.org/POM/4.0.0
-                               http://maven.apache.org/maven-v4_0_0.xsd">
-    <modelVersion>4.0.0</modelVersion>
-
-    <parent>
-        <groupId>org.geotools</groupId>
-        <artifactId>unsupported</artifactId>
-<<<<<<< HEAD
-        <version>8.0</version>
-=======
-        <version>8.1</version>
->>>>>>> 52d4d7e5
-    </parent>
-
-
-  <!-- =========================================================== -->
-  <!--     Module Description                                      -->
-  <!-- =========================================================== -->
-    <groupId>org.geotools</groupId>
-    <artifactId>gt-georest</artifactId>
-    <packaging>jar</packaging>
-    <name>Rest based GeoJson DataStore</name>
-
-    <scm>
-        <connection>
-      scm:svn:http://svn.osgeo.org/geotools/trunk/modules/extension/georest/
-        </connection>
-        <url>http://svn.osgeo.org/geotools/trunk/modules/extension/georest/</url>
-    </scm>
-
-    <description>
-    Provides a DataStore based on a GeoJson rest service.
-    </description>
-
-    <licenses>
-        <license>
-            <name>Lesser General Public License (LGPL)</name>
-            <url>http://www.gnu.org/copyleft/lesser.txt</url>
-            <distribution>repo</distribution>
-        </license>
-    </licenses>
-
-
-  <!-- =========================================================== -->
-  <!--     Developers and Contributors                             -->
-  <!-- =========================================================== -->
-    <developers>
-        <developer>
-            <name>Pieter De Graef</name>
-            <id>?</id>
-            <email>pieter.degraef@geomajas.org</email>
-            <organization>Geosparc</organization>
-            <roles>
-                <role>Module Maintainer</role>
-                <role>Java Developer</role>
-            </roles>
-        </developer>
-    </developers>
-
-
-  <!-- =========================================================== -->
-  <!--     Dependency Management                                    -->
-  <!-- =========================================================== -->
-    <dependencies>
-        <!--   GeoTools modules   -->
-        <dependency>
-            <groupId>org.geotools</groupId>
-            <artifactId>gt-main</artifactId>
-            <version>${project.version}</version>
-        </dependency>
-        <dependency>
-            <groupId>org.geotools</groupId>
-            <artifactId>gt-data</artifactId>
-            <version>${project.version}</version>
-        </dependency>
-        <dependency>
-            <groupId>org.geotools</groupId>
-            <artifactId>gt-geojson</artifactId>
-            <version>${project.version}</version>
-        </dependency>
-    </dependencies>
-
-
-  <!-- =========================================================== -->
-  <!--     Build Configuration                                     -->
-  <!--         copies all JARs in a single directory.              -->
-  <!-- =========================================================== -->
-  <build>
-
-    <plugins>
-      <!-- ====    Compilation      ============================== -->
-      <plugin>
-        <groupId>org.apache.maven.plugins</groupId>
-        <artifactId>maven-surefire-plugin</artifactId>
-        <configuration>
-          <!-- ====    Switch commenting to skip tests    = -->
-          <skip>${allow.test.skip}</skip>
-          <!-- skip>true</skip> -->
-          <includes>
-            <include></include>
-          </includes>
-          <excludes>
-            <exclude></exclude>
-          </excludes>
-        </configuration>
-      </plugin>
-      
-      <!-- ====    Testing          ============================== -->
-      <!-- ====    Code Formatting  ============================== -->
-      <!--
-      <plugin>
-        <groupId>org.codehaus.mojo</groupId>
-        <artifactId>jalopy-maven-plugin</artifactId>
-        <executions>
-          <execution>
-            <goals>
-              <goal>format</goal>
-            </goals>
-          </execution>
-        </executions>
-      </plugin>
-      -->
-      <!-- ====    Code Coverage    ============================== -->
-      <!--
-      <plugin>
-        <groupId>org.apache.maven.plugins</groupId>
-        <artifactId>maven-clover-plugin</artifactId>
-        <executions>
-          <execution>
-            <goals>
-              <goal></goal>
-            </goals>
-          </execution>
-        </executions>
-      </plugin>
-      -->
-    </plugins>
-    
-  </build>
-
-
-</project>
+<?xml version="1.0" encoding="UTF-8"?>
+<!-- =======================================================================
+        Maven Project Configuration File
+
+        The Geotools Project
+            http://www.geotools.org/
+
+        Version: $Id: pom.xml 33582 2009-07-17 04:40:35Z mbedward $
+     ======================================================================= -->
+<project xmlns="http://maven.apache.org/POM/4.0.0"
+           xmlns:xsi="http://www.w3.org/2001/XMLSchema-instance"
+           xsi:schemaLocation="http://maven.apache.org/POM/4.0.0
+                               http://maven.apache.org/maven-v4_0_0.xsd">
+    <modelVersion>4.0.0</modelVersion>
+
+    <parent>
+        <groupId>org.geotools</groupId>
+        <artifactId>unsupported</artifactId>
+        <version>8.1</version>
+    </parent>
+
+
+  <!-- =========================================================== -->
+  <!--     Module Description                                      -->
+  <!-- =========================================================== -->
+    <groupId>org.geotools</groupId>
+    <artifactId>gt-georest</artifactId>
+    <packaging>jar</packaging>
+    <name>Rest based GeoJson DataStore</name>
+
+    <scm>
+        <connection>
+      scm:svn:http://svn.osgeo.org/geotools/trunk/modules/extension/georest/
+        </connection>
+        <url>http://svn.osgeo.org/geotools/trunk/modules/extension/georest/</url>
+    </scm>
+
+    <description>
+    Provides a DataStore based on a GeoJson rest service.
+    </description>
+
+    <licenses>
+        <license>
+            <name>Lesser General Public License (LGPL)</name>
+            <url>http://www.gnu.org/copyleft/lesser.txt</url>
+            <distribution>repo</distribution>
+        </license>
+    </licenses>
+
+
+  <!-- =========================================================== -->
+  <!--     Developers and Contributors                             -->
+  <!-- =========================================================== -->
+    <developers>
+        <developer>
+            <name>Pieter De Graef</name>
+            <id>?</id>
+            <email>pieter.degraef@geomajas.org</email>
+            <organization>Geosparc</organization>
+            <roles>
+                <role>Module Maintainer</role>
+                <role>Java Developer</role>
+            </roles>
+        </developer>
+    </developers>
+
+
+  <!-- =========================================================== -->
+  <!--     Dependency Management                                    -->
+  <!-- =========================================================== -->
+    <dependencies>
+        <!--   GeoTools modules   -->
+        <dependency>
+            <groupId>org.geotools</groupId>
+            <artifactId>gt-main</artifactId>
+            <version>${project.version}</version>
+        </dependency>
+        <dependency>
+            <groupId>org.geotools</groupId>
+            <artifactId>gt-data</artifactId>
+            <version>${project.version}</version>
+        </dependency>
+        <dependency>
+            <groupId>org.geotools</groupId>
+            <artifactId>gt-geojson</artifactId>
+            <version>${project.version}</version>
+        </dependency>
+    </dependencies>
+
+
+  <!-- =========================================================== -->
+  <!--     Build Configuration                                     -->
+  <!--         copies all JARs in a single directory.              -->
+  <!-- =========================================================== -->
+  <build>
+
+    <plugins>
+      <!-- ====    Compilation      ============================== -->
+      <plugin>
+        <groupId>org.apache.maven.plugins</groupId>
+        <artifactId>maven-surefire-plugin</artifactId>
+        <configuration>
+          <!-- ====    Switch commenting to skip tests    = -->
+          <skip>${allow.test.skip}</skip>
+          <!-- skip>true</skip> -->
+          <includes>
+            <include></include>
+          </includes>
+          <excludes>
+            <exclude></exclude>
+          </excludes>
+        </configuration>
+      </plugin>
+      
+      <!-- ====    Testing          ============================== -->
+      <!-- ====    Code Formatting  ============================== -->
+      <!--
+      <plugin>
+        <groupId>org.codehaus.mojo</groupId>
+        <artifactId>jalopy-maven-plugin</artifactId>
+        <executions>
+          <execution>
+            <goals>
+              <goal>format</goal>
+            </goals>
+          </execution>
+        </executions>
+      </plugin>
+      -->
+      <!-- ====    Code Coverage    ============================== -->
+      <!--
+      <plugin>
+        <groupId>org.apache.maven.plugins</groupId>
+        <artifactId>maven-clover-plugin</artifactId>
+        <executions>
+          <execution>
+            <goals>
+              <goal></goal>
+            </goals>
+          </execution>
+        </executions>
+      </plugin>
+      -->
+    </plugins>
+    
+  </build>
+
+
+</project>