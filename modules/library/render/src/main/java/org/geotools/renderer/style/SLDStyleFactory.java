--- conflicted
+++ resolved
@@ -792,15 +792,9 @@
 		ts2d.setLabel(label);
 
 		// get the sequence of fonts to be used and set the first one available
-<<<<<<< HEAD
 		List<Font> fonts = symbolizer.fonts();
 		java.awt.Font javaFont = getFont(feature, fonts);
 		ts2d.setFont(javaFont);
-=======
-		Font[] fonts = symbolizer.getFonts();
-        java.awt.Font[] javaFonts = getFonts(feature, fonts);
-        ts2d.setFonts(javaFonts);
->>>>>>> c62b3d8d
 
 		// compute label position, anchor, rotation and displacement
 		LabelPlacement placement = symbolizer.getLabelPlacement();
@@ -922,40 +916,11 @@
      * @return The first of the specified fonts found on this machine or null if
      *         none found
      */
-<<<<<<< HEAD
-    private java.awt.Font getFont(Object feature, List<Font> fonts) {
-
-        // try to build a font using the full spec
-        if (fonts != null) {
-
-            for (Font curr: fonts) {
-                String requestedFont = evalToString(curr.getFontFamily(),
-                        feature, null);
-                java.awt.Font javaFont = FontCache.getDefaultInstance().getFont(
-                        requestedFont);
-
-                if (javaFont != null) {
-                    return styleFont(feature, curr, javaFont);
-                }
-            }
-        }
-
-        // could not find the requested font, see if we can at least use the
-        // requested styling
-        java.awt.Font result = new java.awt.Font("Serif", java.awt.Font.PLAIN,
-                12);
-
-        if ((fonts != null) && (!fonts.isEmpty())) {
-            return styleFont(feature, fonts.get(0), result);
-        } else {
-            return result;
-=======
     private java.awt.Font[] getFonts(Object feature, Font[] fonts) {
         List<java.awt.Font> result = new ArrayList<>();
         // try to build a font using the full spec
-        if (fonts != null && fonts.length > 0) {
-            for (int k = 0; k < fonts.length; k++) {
-                Font curr = fonts[k];
+        if (fonts != null) {
+            for (Font curr : fonts) {
                 for (Expression family : curr.getFamily()) {
                     String requestedFont = evalToString(family, feature, null);
                     java.awt.Font javaFont = FontCache.getDefaultInstance().getFont(requestedFont);
@@ -974,7 +939,6 @@
                 font = styleFont(feature, fonts[0], font);
             }
             result.add(font);
->>>>>>> c62b3d8d
         }
 
         return result.toArray(new java.awt.Font[result.size()]);
