--- conflicted
+++ resolved
@@ -27,21 +27,6 @@
   </dependency>
  </dependencies>
   <repositories>
-<<<<<<< HEAD
-      <repository>
-          <id>osgeo</id>
-          <name>Open Source Geospatial Foundation Repository</name>
-          <url>https://download.osgeo.org/webdav/geotools/</url>
-      </repository>
-      <repository>
-        <snapshots>
-          <enabled>true</enabled>
-        </snapshots>
-        <id>boundless</id>
-        <name>Boundless Maven Repository</name>
-        <url>https://repo.boundlessgeo.com/main</url>
-      </repository>
-=======
     <repository>
       <id>osgeo</id>
       <name>OSGeo Release Repository</name>
@@ -56,7 +41,6 @@
       <snapshots><enabled>true</enabled></snapshots>
       <releases><enabled>false</enabled></releases>
     </repository>
->>>>>>> f5acf75e
   </repositories>
 
 </project>